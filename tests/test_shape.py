--- conflicted
+++ resolved
@@ -101,7 +101,6 @@
         self.assertEqual(shape.points, frozenset(points))
         self.assertEqual(shape.origin, Point(11, 5))
 
-<<<<<<< HEAD
     def test_complex_shape_corners(self):
         """Test identifying the corners of a complex shape"""
         #    [X]   [X]
@@ -131,7 +130,7 @@
         # fmt: on
         shape = Shape(origin=origin, points=frozenset(points))
         self.assertEqual(shape.corners(), frozenset(corners))
-=======
+
     def test_can_connect_true(self):
         """Test two shapes that are allowed to connect"""
         first = Shape.V3(Point(5, 5))
@@ -142,5 +141,4 @@
         """Test two shapes that are not allowed to connect"""
         first = Shape.V3(Point(5, 5))
         second = Shape.V3(Point(5, 4)).rotate(Point(5, 4), degrees=180)
-        self.assertFalse(first.can_connect(second))
->>>>>>> 6b80f4ec
+        self.assertFalse(first.can_connect(second))